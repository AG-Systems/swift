//===----------------------------------------------------------------------===//
//
// This source file is part of the Swift.org open source project
//
// Copyright (c) 2014 - 2016 Apple Inc. and the Swift project authors
// Licensed under Apache License v2.0 with Runtime Library Exception
//
// See http://swift.org/LICENSE.txt for license information
// See http://swift.org/CONTRIBUTORS.txt for the list of Swift project authors
//
//===----------------------------------------------------------------------===//

%{

from gyb_stdlib_support import (
    TRAVERSALS,
    collectionForTraversal,
    sliceTypeName,
    protocolsForCollectionFeatures
)

def get_slice_doc_comment(Self):
  return """\
/// A view into a sub-sequence of elements of another collection.
///
/// A `%s` instance stores the base collection, the start and end indices of
/// the view.  It does not copy the elements from the collection into separate
/// storage. Thus, creating a slice has `O(1)` complexity.
///
/// A `%s` instance inherits the value or reference semantics of the base
/// collection.  That is, if a `%s` instance is wrapped around a mutable
/// collection that has value semantics (for example, `Array`), mutating the
/// original collection would not affect the copy stored inside of the slice.
///
/// An element of a slice is located under the same index in the slice and in
/// the base collection, as long as neither the collection or the slice were
/// mutated.  Thus, indices of a slice can be used interchangeably with indices
/// of the base collection.
///
/// - Warning: Long-term storage of `%s` instances is discouraged.
///
///   Because a `%s` presents a *view* onto the storage of some larger
///   collection even after the original collection goes out of scope, storing
///   the slice may prolong the lifetime of elements that are no longer
///   accessible, which can manifest as apparent memory and object leakage.  To
///   prevent this effect, use slices only for transient computation.\
""" % (Self, Self, Self, Self, Self)
}%

// FIXME(ABI)(compiler limitation): There should be just one slice type
// that has conditional conformances to `BidirectionalCollection`,
// `RandomAccessCollection`, `RangeReplaceableCollection`, and
// `MutableCollection`.

% for Traversal in TRAVERSALS:
%   for Mutable in [ False, True ]:
%     for RangeReplaceable in [ False, True ]:
%       Self = sliceTypeName(traversal=Traversal, mutable=Mutable, rangeReplaceable=RangeReplaceable)
%       BaseRequirements = [collectionForTraversal(Traversal).replace('Collection', 'Indexable')]
%       if Mutable:
%         BaseRequirements.append('MutableIndexable')
%       if RangeReplaceable:
%         BaseRequirements.append('RangeReplaceableIndexable')
%       BaseRequirements = 'protocol<' + ', '.join(BaseRequirements) + '>'
%       SelfProtocols = ', '.join(protocolsForCollectionFeatures(traversal=Traversal, mutable=Mutable, rangeReplaceable=RangeReplaceable))

${get_slice_doc_comment(Self)}
%     if Mutable:
///
/// - Warning: `${Self}` requires the setter of `Base.subscript(_: Index)`
///   to not invalidate indices.  If you are writing a collection and mutations
///   need to invalidate indices, don't use `${Self}`, use `Slice` or
///   define your own `Base.SubSequence` type that takes that into account.
%     end
public struct ${Self}<Base : ${BaseRequirements}>
  : ${SelfProtocols} {

  public typealias Index = Base.Index
  public typealias IndexDistance = Base.IndexDistance

  public var _startIndex: Index
  public var _endIndex: Index

  public var startIndex: Index {
    return _startIndex
  }

  public var endIndex: Index {
    return _endIndex
  }

  public subscript(index: Index) -> Base._Element {
    get {
      _failEarlyRangeCheck(index, bounds: startIndex..<endIndex)
      return _base[index]
    }
%     if Mutable:
    set {
      _failEarlyRangeCheck(index, bounds: startIndex..<endIndex)
      _base[index] = newValue
      // MutableSlice requires that the underlying collection's subscript
      // setter does not invalidate indices, so our `startIndex` and `endIndex`
      // continue to be valid.
    }
%     end
  }

  public typealias SubSequence = ${Self}<Base>

  public subscript(bounds: Range<Index>) -> ${Self}<Base> {
    get {
      _failEarlyRangeCheck(bounds, bounds: startIndex..<endIndex)
      return ${Self}(base: _base, bounds: bounds)
    }
%     if Mutable:
    set {
      _writeBackMutableSlice(&self, bounds: bounds, slice: newValue)
    }
%     end
  }

  // FIXME(ABI)(compiler limitation):
  //
  //   public typealias Indices = Base.Indices
  //   public var indices: Indices { ... }
  //
  // We can't do it right now because we don't have enough
  // constraints on the Base.Indices type in this context.

  @warn_unused_result
  public func successor(of i: Index) -> Index {
    // FIXME: swift-3-indexing-model: range check.
    return _base.successor(of: i)
  }

  public func formSuccessor(_ i: inout Index) {
    // FIXME: swift-3-indexing-model: range check.
    _base.formSuccessor(&i)
  }

%     if Traversal in ['Bidirectional', 'RandomAccess']:
  @warn_unused_result
  public func predecessor(of i: Index) -> Index {
    // FIXME: swift-3-indexing-model: range check.
    return _base.predecessor(of: i)
  }

  public func formPredecessor(_ i: inout Index) {
    // FIXME: swift-3-indexing-model: range check.
    _base.formPredecessor(&i)
  }
%     end

  @warn_unused_result
  public func index(_ n: IndexDistance, stepsFrom i: Index) -> Index {
    // FIXME: swift-3-indexing-model: range check.
    return _base.index(n, stepsFrom: i)
  }

  @warn_unused_result
<<<<<<< HEAD
  public func index(_ n: IndexDistance, stepsFrom i: Index, limitedBy limit: Index) -> Index {
=======
  public func index(
    n: IndexDistance, stepsFrom i: Index, limitedBy limit: Index
  ) -> Index? {
>>>>>>> 37bf02f7
    // FIXME: swift-3-indexing-model: range check.
    return _base.index(n, stepsFrom: i, limitedBy: limit)
  }

  @warn_unused_result
  public func distance(from start: Index, to end: Index) -> IndexDistance {
    // FIXME: swift-3-indexing-model: range check.
    return _base.distance(from: start, to: end)
  }

  public func _failEarlyRangeCheck(_ index: Index, bounds: Range<Index>) {
    _base._failEarlyRangeCheck(index, bounds: bounds)
  }

  public func _failEarlyRangeCheck(_ range: Range<Index>, bounds: Range<Index>) {
    _base._failEarlyRangeCheck(range, bounds: bounds)
  }

%     if RangeReplaceable:
  public init() {
    self._base = Base()
    self._startIndex = _base.startIndex
    self._endIndex = _base.endIndex
  }

  public init(repeating repeatedValue: Base._Element, count: Int) {
    self._base = Base(repeating: repeatedValue, count: count)
    self._startIndex = _base.startIndex
    self._endIndex = _base.endIndex
  }

  public init<
    S : Sequence where S.Iterator.Element == Base._Element
  >(_ elements: S) {
    self._base = Base(elements)
    self._startIndex = _base.startIndex
    self._endIndex = _base.endIndex
  }

  public mutating func replaceSubrange<
    C : Collection where C.Iterator.Element == Base._Element
  >(
    _ subRange: Range<Index>, with newElements: C
  ) {
    // FIXME: swift-3-indexing-model: range check.
%     if Traversal == 'Forward':
    let sliceOffset: IndexDistance =
      _base.distance(from: _base.startIndex, to: _startIndex)
    let newSliceCount: IndexDistance =
      _base.distance(from: _startIndex, to: subRange.lowerBound)
      + _base.distance(from: subRange.upperBound, to: _endIndex)
      + numericCast(newElements.count)
    _base.replaceSubrange(subRange, with: newElements)
    _startIndex = _base.index(sliceOffset, stepsFrom: _base.startIndex)
    _endIndex = _base.index(newSliceCount, stepsFrom: _startIndex)
%     else:
    if subRange.lowerBound == _base.startIndex {
      let newSliceCount: IndexDistance =
        _base.distance(from: _startIndex, to: subRange.lowerBound)
        + _base.distance(from: subRange.upperBound, to: _endIndex)
        + numericCast(newElements.count)
      _base.replaceSubrange(subRange, with: newElements)
      _startIndex = _base.startIndex
      _endIndex = _base.index(newSliceCount, stepsFrom: _startIndex)
    } else {
      let shouldUpdateStartIndex = subRange.lowerBound == _startIndex
      let lastValidIndex = _base.predecessor(of: subRange.lowerBound)
      let newEndIndexOffset =
        _base.distance(from: subRange.upperBound, to: _endIndex)
        + numericCast(newElements.count) + 1
      _base.replaceSubrange(subRange, with: newElements)
      if shouldUpdateStartIndex {
        _startIndex = _base.successor(of: lastValidIndex)
      }
      _endIndex = _base.index(newEndIndexOffset, stepsFrom: lastValidIndex)
    }
%     end
  }

  public mutating func insert(_ newElement: Base._Element, at i: Index) {
    // FIXME: swift-3-indexing-model: range check.
%     if Traversal == 'Forward':
    let sliceOffset: IndexDistance =
      _base.distance(from: _base.startIndex, to: _startIndex)
    let newSliceCount: IndexDistance = count + 1
    _base.insert(newElement, at: i)
    _startIndex = _base.index(sliceOffset, stepsFrom: _base.startIndex)
    _endIndex = _base.index(newSliceCount, stepsFrom: _startIndex)
%     else:
    if i == _base.startIndex {
      let newSliceCount: IndexDistance = count + 1
      _base.insert(newElement, at: i)
      _startIndex = _base.startIndex
      _endIndex = _base.index(newSliceCount, stepsFrom: _startIndex)
    } else {
      let shouldUpdateStartIndex = i == _startIndex
      let lastValidIndex = _base.predecessor(of: i)
      let newEndIndexOffset = _base.distance(from: i, to: _endIndex) + 2
      _base.insert(newElement, at: i)
      if shouldUpdateStartIndex {
        _startIndex = _base.successor(of: lastValidIndex)
      }
      _endIndex = _base.index(newEndIndexOffset, stepsFrom: lastValidIndex)
    }
%     end
  }

  public mutating func insert<
    S : Collection where S.Iterator.Element == Base._Element
  >(contentsOf newElements: S, at i: Index) {
    // FIXME: swift-3-indexing-model: range check.
%     if Traversal == 'Forward':
    let sliceOffset: IndexDistance =
      _base.distance(from: _base.startIndex, to: _startIndex)
    let newSliceCount: IndexDistance =
      count + numericCast(newElements.count)
    _base.insert(contentsOf: newElements, at: i)
    _startIndex = _base.index(sliceOffset, stepsFrom: _base.startIndex)
    _endIndex = _base.index(newSliceCount, stepsFrom: _startIndex)
%     else:
    if i == _base.startIndex {
      let newSliceCount: IndexDistance =
        count + numericCast(newElements.count)
      _base.insert(contentsOf: newElements, at: i)
      _startIndex = _base.startIndex
      _endIndex = _base.index(newSliceCount, stepsFrom: _startIndex)
    } else {
      let shouldUpdateStartIndex = i == _startIndex
      let lastValidIndex = _base.predecessor(of: i)
      let newEndIndexOffset =
        _base.distance(from: i, to: _endIndex)
        + numericCast(newElements.count) + 1
      _base.insert(contentsOf: newElements, at: i)
      if shouldUpdateStartIndex {
        _startIndex = _base.successor(of: lastValidIndex)
      }
      _endIndex = _base.index(newEndIndexOffset, stepsFrom: lastValidIndex)
    }
%     end
  }

  public mutating func remove(at i: Index) -> Base._Element {
    // FIXME: swift-3-indexing-model: range check.
%     if Traversal == 'Forward':
    let sliceOffset: IndexDistance =
      _base.distance(from: _base.startIndex, to: _startIndex)
    let newSliceCount: IndexDistance = count - 1
    let result = _base.remove(at: i)
    _startIndex = _base.index(sliceOffset, stepsFrom: _base.startIndex)
    _endIndex = _base.index(newSliceCount, stepsFrom: _startIndex)
    return result
%     else:
    if i == _base.startIndex {
      let newSliceCount: IndexDistance = count - 1
      let result = _base.remove(at: i)
      _startIndex = _base.startIndex
      _endIndex = _base.index(newSliceCount, stepsFrom: _startIndex)
      return result
    } else {
      let shouldUpdateStartIndex = i == _startIndex
      let lastValidIndex = _base.predecessor(of: i)
      let newEndIndexOffset = _base.distance(from: i, to: _endIndex)
      let result = _base.remove(at: i)
      if shouldUpdateStartIndex {
        _startIndex = _base.successor(of: lastValidIndex)
      }
      _endIndex = _base.index(newEndIndexOffset, stepsFrom: lastValidIndex)
      return result
    }
%     end
  }

  public mutating func removeSubrange(_ bounds: Range<Index>) {
    // FIXME: swift-3-indexing-model: range check.
%     if Traversal == 'Forward':
    let sliceOffset: IndexDistance =
      _base.distance(from: _base.startIndex, to: _startIndex)
    let newSliceCount: IndexDistance =
      count - distance(from: bounds.lowerBound, to: bounds.upperBound)
    _base.removeSubrange(bounds)
    _startIndex = _base.index(sliceOffset, stepsFrom: _base.startIndex)
    _endIndex = _base.index(newSliceCount, stepsFrom: _startIndex)
%     else:
    if bounds.lowerBound == _base.startIndex {
      let newSliceCount: IndexDistance =
        count
        - _base.distance(from: bounds.lowerBound, to: bounds.upperBound)
      _base.removeSubrange(bounds)
      _startIndex = _base.startIndex
      _endIndex = _base.index(newSliceCount, stepsFrom: _startIndex)
    } else {
      let shouldUpdateStartIndex = bounds.lowerBound == _startIndex
      let lastValidIndex = _base.predecessor(of: bounds.lowerBound)
      let newEndIndexOffset =
        _base.distance(from: bounds.lowerBound, to: _endIndex)
        - _base.distance(from: bounds.lowerBound, to: bounds.upperBound)
        + 1
      _base.removeSubrange(bounds)
      if shouldUpdateStartIndex {
        _startIndex = _base.successor(of: lastValidIndex)
      }
      _endIndex = _base.index(newEndIndexOffset, stepsFrom: lastValidIndex)
    }
%     end
  }
%     end

  /// Create a view into collection `base` that allows access within `bounds`.
  ///
  /// - Complexity: O(1).
  public init(base: Base, bounds: Range<Index>) {
    self._base = base
    self._startIndex = bounds.lowerBound
    self._endIndex = bounds.upperBound
  }

%     if Mutable or RangeReplaceable:
  internal var _base: Base
%     else:
  internal let _base: Base
%     end
}

%     end
%   end
% end
<|MERGE_RESOLUTION|>--- conflicted
+++ resolved
@@ -158,13 +158,9 @@
   }
 
   @warn_unused_result
-<<<<<<< HEAD
-  public func index(_ n: IndexDistance, stepsFrom i: Index, limitedBy limit: Index) -> Index {
-=======
   public func index(
-    n: IndexDistance, stepsFrom i: Index, limitedBy limit: Index
+    _ n: IndexDistance, stepsFrom i: Index, limitedBy limit: Index
   ) -> Index? {
->>>>>>> 37bf02f7
     // FIXME: swift-3-indexing-model: range check.
     return _base.index(n, stepsFrom: i, limitedBy: limit)
   }
