--- conflicted
+++ resolved
@@ -2,13 +2,8 @@
 // RUN:    | FileCheck %s --check-prefix=CHECK-SIL
 // RUN: %target-swift-frontend %s -O -I %t -emit-ir -g -o - | FileCheck %s
 
-<<<<<<< HEAD
-import StdlibUnittest
-@inline(never) func hold(n : Int) { _blackHole(n) }
-=======
 public var glob : Int = 0
 @inline(never) public func hold(_ n : Int) { glob = n }
->>>>>>> 1d78da3e
 
 #sourceLocation(file: "abc.swift", line: 100)
 @inline(__always)
@@ -55,10 +50,4 @@
 // CHECK: ![[L1]] = !DILocation(line: 101, column: 8, scope: ![[H]],
 // CHECK-SAME:                  inlinedAt: ![[L2:.*]])
 // CHECK: ![[L2]] = !DILocation(line: 203, column: 13, scope: ![[G_SCOPE]],
-<<<<<<< HEAD
-// CHECK-SAME:                  inlinedAt: ![[L3]])
-// CHECK: ![[G_SCOPE]] = distinct !DILexicalBlock(scope: ![[G]],
-// CHECK-SAME:                                    line: 201, column: 26)
-=======
-// CHECK-SAME:                  inlinedAt: ![[L3]])
->>>>>>> 1d78da3e
+// CHECK-SAME:                  inlinedAt: ![[L3]])